import { Settings, TauriError, commands, events } from '@/services/backend';
import { useSettingsStore, useAppStore, useQueueStore } from "@/store";
import { TYPE, useToast } from "vue-toastification";
import { MediaInfo, MediaType, CurrentSelect } from '@/types/data.d';
import { fetch } from '@tauri-apps/plugin-http';
import * as log from '@tauri-apps/plugin-log';
import * as auth from '@/services/auth';
import StackTrace from "stacktrace-js";
import i18n from '@/i18n';
import { MutationType } from 'pinia';

export class ApplicationError extends Error {
    stackFrames?: StackTrace.StackFrame[];
    constructor(input: unknown, options?: { code?: number | string, name?: string }) {
        super();
        if (input instanceof ApplicationError) return input;
        else if (input instanceof Error) {
            this.message = input.message;
            this.name = input.name;
            this.stack = input.stack;
        } else if (typeof input === 'string') {
            this.message = input + (options?.code ? ` (${options.code})` : '');
        } else {
            const err = input as TauriError;
            if (!err.message) return;
            this.message = err.message + (err.code ? ` (${err.code})` : '');
        }
        if (options?.name) this.name = options.name;
        this.stackFrames = StackTrace.getSync();
    }
    async handleError() {
        const stack = this.stackFrames?.map(f => {
            const funcName = f.functionName ?? '<anonymous>';
            const filename = f.fileName?.match(/https?:\/\/[^/]+(\/[^\s?#]*)/)?.[1] ?? '<anonymous>';
            if (filename.startsWith('/node_modules')) return false;
            return `    at ${funcName} (${filename}:${f.lineNumber}:${f.columnNumber})`;
        }).filter(Boolean).join('\n');
        AppLog(`${this.name}: ${this.message}\n` + stack, TYPE.ERROR);
    }
}

export function AppLog(message: string, type?: TYPE) {
    switch(type) {
        case TYPE.ERROR: {
            log.error(message);
            console.error(message);
            break;
        }
        case TYPE.WARNING: {
            log.warn(message);
            console.warn(message);
            break;
        }
        default:
        case TYPE.INFO:
        case TYPE.SUCCESS:
        case TYPE.DEFAULT: {
            log.info(message);
            console.log(message);
            break;
        }
    }
    (useToast())(message, {
        type, timeout: 10000,
    })
}

export function setEventHook() {
    const app = useAppStore();
    const queue = useQueueStore();
    const settings = useSettingsStore();
    settings.$subscribe((mutation, state) => {
        if (mutation.type === MutationType.direct)
        commands.configWrite(state, app.secret);
        i18n.global.locale.value = state.language;
        commands.setTheme(state.theme, false);
    });
    events.headers.listen(e => {
        app.headers = e.payload;
    })
    events.queueEvent.listen(e => {
        const type = e.payload.type.toLowerCase() as keyof typeof queue.$state;
        queue.$patch({ [type]: e.payload.data });
    })
    events.sidecarError.listen(e => {
        const err = e.payload;
        new ApplicationError(i18n.global.t('error.sidecar', [err.name]) + ':\n' + err.error, { name: 'SidecarError' }).handleError();
    });
}

export async function tryFetch(url: string, options?: {
    auth?: 'wbi',
    params?: Record<string, string | number | Object>,
    post?: {
        type: 'json' | 'form',
        body?: Record<string, string | number | Object>
    },
    type?: 'text' | 'binary' | 'blob' | 'url',
    times?: number,
    handleError?: boolean
}) {
    let grisk_id: string = '';
    const loadingBox = document.querySelector('.loading');
    for (let i = 0; i < (options?.times ?? 3); i++) {
        try {
        const rawParams = {
            ...options?.params, 
            ...(grisk_id && { gaia_vtoken: grisk_id })
        };
        let params = '?';
        if (options?.auth === 'wbi' && options.params) {
            params += await auth.wbi(rawParams);
        } else if (options?.params) {
            params += new URLSearchParams(rawParams).toString();
        } else params = String();
        const settings = useSettingsStore();
        const app = useAppStore();
        const fetchOptions = {
            headers: app.headers as Record<string, string>,
            proxy: { all: settings.proxyConfig },
            method: 'GET',
            body: undefined as string | undefined
        };
        if (options?.post) {
            fetchOptions.method = 'POST';
            fetchOptions.headers['Content-Type'] = (() => {
                switch(options.post.type) {
                    case 'json': return 'application/json';
                    case 'form': return 'application/x-www-form-urlencoded';
                }
            })();
            if (options.post.body) {
                fetchOptions.body = JSON.stringify(options.post.body);
            }
        }
<<<<<<< HEAD
        const response = await fetch(url + params, fetchOptions);
=======
        loadingBox?.classList.add('active');
        const response = await fetch(url.replace('http:', 'https:') + params, fetchOptions);
>>>>>>> 4e00acd4
        if (options?.type) {
            if (!response.ok) {
                throw new ApplicationError(response.statusText, { code: response.status });
            }
            switch(options?.type) {
                case 'text': return await response.text();
                case 'binary': return await response.arrayBuffer();
                case 'blob': return await response.blob();
            }
        }
        let body = {} as any;
        try {
            body = await response.json();
        } catch(_) {
            if (options?.type === 'url') return response.url;
            throw new ApplicationError(response.statusText, { code: response.status });
        }
        if (body.code !== 0 && body.code) {
            if (body.code === -352 && body.data.v_voucher && i < (options?.times ?? 3)) {
                const csrf = new Headers(app.headers).get('Cookie')?.match(/bili_jct=([^;]+);/)?.[1] || '';
                const captchaParams = new URLSearchParams({
                    v_voucher: body.data.v_voucher, ...(csrf && { csrf })
                }).toString();
                const captchaResp = await fetch('https://api.bilibili.com/x/gaia-vgate/v1/register?' + captchaParams, {
                    headers: app.headers,
                    proxy: { all: settings.proxyConfig },
                    method: 'POST',
                });
                const captchaBody = await captchaResp.json();
                if (captchaBody.code !== 0) {
                    throw new ApplicationError(captchaBody.message, { code: captchaBody.code });
                }
                const { token, geetest: { gt = '', challenge = '' } } = captchaBody.data;
                if (!token || !gt || !challenge) {
                    throw new ApplicationError(body.message || body.msg, { code: body.code });
                }
                AppLog(i18n.global.t('error.risk'), TYPE.WARNING);
                const captcha = await auth.captcha(gt, challenge);
                const validateParams = new URLSearchParams({
                    token, ...captcha, ...(csrf && { csrf })
                }).toString();
                const validateResp = await fetch('https://api.bilibili.com/x/gaia-vgate/v1/validate?' + validateParams, {
                    headers: app.headers,
                    proxy: { all: settings.proxyConfig },
                    method: 'POST',
                });
                const validateBody = await validateResp.json();
                if (validateBody.code !== 0 || !validateBody.data?.is_valid) {
                    throw new ApplicationError(validateBody.message, { code: validateBody.code });
                }
                grisk_id = validateBody.data.grisk_id;
                await new Promise(resolve => setTimeout(resolve, getRandomInRange(100, 500)));
                continue;
            } else {
                console.error(body)
                if (options?.handleError !== false) {
                    throw new ApplicationError(body.message || body.msg, { code: body.code });
                }
            }
        }
        return body;
        } catch(e) { throw e }
        finally {
            loadingBox?.classList.remove('active');
        }
    }
}

export async function getBlob(url: string) {
    const blob = await tryFetch(url, { type: 'blob' })
    return URL.createObjectURL(blob);
}

export async function parseId(input: string) {
    const err = i18n.global.t('error.invalidInput');
    try {
        const url = new URL(input);
        const segs = url.pathname.split('/');
        if (url.hostname === 'b23.tv') {
            return await parseId(await tryFetch(input, { type: 'url' }));
        } else if (!url.hostname.endsWith('bilibili.com')) throw err;
        let match;
        if (segs[2] === 'favlist') {
            match = input.match(/fid=(\d+)/i);
            if (match) return { id: match[1], type: MediaType.Favorite };
        }
        switch (segs[1]) {
            case 'video':
                match = input.match(/BV[a-zA-Z0-9]+|av(\d+)/i);
                if (match) return { id: match[1] || match[0], type: MediaType.Video }; break;
            case 'cheese':
                match = input.match(/ep(\d+)|ss(\d+)/i);
                if (match) return { id: match[0], type: MediaType.Lesson }; break;
            case 'bangumi':
                match = input.match(/ep(\d+)|ss(\d+)/i);
                if (match) return { id: match[0], type: MediaType.Bangumi }; break;
            case 'audio':
                match = input.match(/au(\d+)/i);
                if (match) return { id: match[0], type: MediaType.Music };
                match = input.match(/am(\d+)/i);
                if (match) return { id: match[0], type: MediaType.MusicList }; break;
        }
        throw err;
    } catch(_) { // NOT URL
        if (!/^(av\d+$|ep\d+$|ss\d+$|au\d+$|am\d+$|bv(?=.*[a-zA-Z])(?=.*\d)[a-zA-Z0-9]{10}$)/i.test(input)) {
            throw err;
        }
        const map = {
            'av': MediaType.Video,
            'bv': MediaType.Video,
            'ep': MediaType.Bangumi,
            'ss': MediaType.Bangumi,
            'au': MediaType.Music,
            'am': MediaType.MusicList,
        };
        const prefix = input.slice(0, 2).toLowerCase() as keyof typeof map;
        return { id: input, type: map[prefix] || null };
    }
}

export function debounce(fn: Function, wait: number) {
    let bouncing = false;
    return function(this: any, ...args: any[]) {
        if (bouncing) return null;
        bouncing = true;
        setTimeout(() => {
            bouncing = false;
        }, wait);
        fn.apply(this, args);
    };
}

export function stat(num: number | string): string {
    const locale = useSettingsStore().language;
    if (typeof num == "string") return num;
    if (locale === 'zh-CN') {
        if (num >= 100000000) {
            return (num / 100000000).toFixed(1) + '亿';
        } else if (num >= 10000) {
            return (num / 10000).toFixed(1) + '万';
        } else {
            return num.toString();
        }
    } else {
        if (num >= 1000000) {
            return (num / 1000000).toFixed(1) + 'M';
        } else if (num >= 1000) {
            return (num / 1000).toFixed(1) + 'K';
        } else {
            return num.toString();
        }
    }
}

export function duration(num: number): string {
    const hs = Math.floor(num / 3600);
    const mins = Math.floor((num % 3600) / 60);
    const secs = Math.round(num % 60);
    const finalHs = hs > 0 ? hs.toString().padStart(2, '0') + ':' : '';
    const finalMins = mins.toString().padStart(2, '0');
    const finalSecs = secs.toString().padStart(2, '0');
    return finalHs + finalMins + ':' + finalSecs;
}

export function timestamp(ts: number, options?: { file?: boolean }): string {
    const date = new Date(ts);
    const formatter = new Intl.DateTimeFormat('zh-CN', {
        year: 'numeric', month: '2-digit', day: '2-digit',
        hour: '2-digit', minute: '2-digit', second: '2-digit',
        hour12: false
    });
    const formattedDate = formatter.format(date).replace(/\//g, '-');
    return options?.file ? formattedDate.replace(/:/g, '-').replace(/\s/g, '_'): formattedDate;
}

export function getFormat(data: { type: keyof Settings['format'], item: MediaInfo['list'][0], nfo: MediaInfo['nfo'], select?: CurrentSelect, index?: number }) {
    
}

export function formatBytes(bytes: number): string {
    if (bytes < 1024 * 1024) {
        return (bytes / 1024).toFixed(2) + ' KB';
    } else if (bytes < 1024 * 1024 * 1024) {
        return (bytes / 1024 / 1024).toFixed(2) + ' MB'; 
    } else {
        return (bytes / 1024 / 1024 / 1024).toFixed(2) + ' GB';
    }
}

export function getFileExtension(options: CurrentSelect) {
    let videoExt = 'mp4';
    let audioExt = 'aac';
    if (options.dms > 120 || options.cdc > 7) {
        videoExt = 'mkv';
    }
    if (options.ads >= 30250 && options.ads <= 30252 || options.ads === 30380) {
        videoExt = 'mkv';
    }
    if (options.ads >= 30216 && options.ads <= 30232 || options.ads === 30280 || options.ads === 30380) {
        audioExt = 'm4a';
    }
    if (options.ads === 30250) {
        audioExt = 'eac3';
    }
    if (options.ads >= 30251 && options.ads <= 30252) {
        audioExt = 'flac';
    }
    if (options.fmt === 2) {
        videoExt = 'flv';
    }
    if (options.dms === 126) {
        videoExt = 'mp4';
    }
    return options.dms >= 0 ? videoExt : audioExt;
}

export function getDefaultQuality(ids: number[], name: 'res' | 'abr' | 'enc') {
    const quality = useSettingsStore().default;
    return ids.includes(quality[name]) ? quality[name] : ids.sort((a, b) => b - a)[0];
}

export function getRandomInRange(min: number, max: number) {
    return Math.floor(Math.random() * (max - min) + min);
}

export function getPublicImages(season: Record<string, any>, ext: 'png' | 'jpg') {
    if (!season) return [];
    return Object.entries(season)
        .filter(([_, url]) =>
            typeof url === 'string'
            && url.endsWith(ext)
        )
        .map(([id, url]) => ({ id, url }));
}<|MERGE_RESOLUTION|>--- conflicted
+++ resolved
@@ -133,12 +133,8 @@
                 fetchOptions.body = JSON.stringify(options.post.body);
             }
         }
-<<<<<<< HEAD
-        const response = await fetch(url + params, fetchOptions);
-=======
         loadingBox?.classList.add('active');
         const response = await fetch(url.replace('http:', 'https:') + params, fetchOptions);
->>>>>>> 4e00acd4
         if (options?.type) {
             if (!response.ok) {
                 throw new ApplicationError(response.statusText, { code: response.status });
