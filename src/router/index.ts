import { createRouter, createWebHistory } from 'vue-router';
import { UserPage, SearchPage, DownPage, SettingsPage, InfoPage } from '@/views';

export default createRouter({
  history: createWebHistory(),
  routes: [
    { path: '/user-page', component: UserPage },
    { path: '/', component: SearchPage },
    { path: '/down-page', component: DownPage },
<<<<<<< HEAD
    { path: '/setting-page', component: SettingPage },
    { path: '/history', component: () => import('@/views/HistoryPage.vue') },
=======
    { path: '/settings-page', component: SettingsPage },
    { path: '/info-page', component: InfoPage },
>>>>>>> 4e00acd4
  ],
});<|MERGE_RESOLUTION|>--- conflicted
+++ resolved
@@ -1,18 +1,14 @@
 import { createRouter, createWebHistory } from 'vue-router';
-import { UserPage, SearchPage, DownPage, SettingsPage, InfoPage } from '@/views';
+import { UserPage, SearchPage, HistoryPage, DownPage, SettingsPage, InfoPage } from '@/views';
 
 export default createRouter({
   history: createWebHistory(),
   routes: [
     { path: '/user-page', component: UserPage },
     { path: '/', component: SearchPage },
+    { path: '/history-page', component: HistoryPage },
     { path: '/down-page', component: DownPage },
-<<<<<<< HEAD
-    { path: '/setting-page', component: SettingPage },
-    { path: '/history', component: () => import('@/views/HistoryPage.vue') },
-=======
     { path: '/settings-page', component: SettingsPage },
     { path: '/info-page', component: InfoPage },
->>>>>>> 4e00acd4
   ],
 });