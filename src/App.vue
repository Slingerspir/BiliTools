<template>
    <TitleBar />
<<<<<<< HEAD
    <ContextMenu ref="contextMenu" />
    <SideBar />
	<Updater @contextmenu.prevent="showMenu" ref="updater" />
    <div class="main" @contextmenu.prevent="showMenu">
        <router-view v-slot="{ Component }">
            <transition name="fade" mode="out-in">
                <keep-alive><component :is="Component" class="page" ref="page" /></keep-alive>
            </transition>
=======
    <div class="main" @contextmenu="contextMenu?.init">
		<SideBar />
		<Updater ref="updater" />
		<ContextMenu ref="contextMenu" />
        <div class="loading"></div>
		<router-view v-slot="{ Component }">
            <Transition mode="out-in">
			<keep-alive>
			<component :is="Component" class="page" ref="page" />
			</keep-alive>
            </Transition>
>>>>>>> 4e00acd4
        </router-view>
    </div>
</template>

<script setup lang="ts">
// Learn more about Tauri commands at https://tauri.app/develop/calling-rust/
import { TitleBar, ContextMenu, SideBar, Updater } from "@/components";
import { useRouter } from 'vue-router';
import { ref, onMounted } from 'vue';

import { checkRefresh, fetchUser, activateCookies } from '@/services/login';
import { useAppStore, useQueueStore, useSettingsStore } from '@/store';
import { ApplicationError, setEventHook } from '@/services/utils';
import { commands } from '@/services/backend';

const page = ref();
const contextMenu = ref<InstanceType<typeof ContextMenu>>();
const updater = ref<InstanceType<typeof Updater>>();
const router = useRouter();

const app = useAppStore();
const queue = useQueueStore();
const settings = useSettingsStore();

onMounted(async () => {
	router.push('/');
	setEventHook();
	try {
		const ready = await commands.ready();
		if (ready.status === 'error') throw new ApplicationError(ready.error);
		const secret = ready.data;
		app.secret = secret;
		const init = await commands.init(secret);
		if (init.status === 'error') throw new ApplicationError(init.error);
		const data = init.data;
		const { downloads, config, ...initData } = init.data;
		settings.$patch(config);
		queue.$patch({ complete: data.downloads as any });
		app.$patch({ ...initData });
		const initLogin = await commands.initLogin(secret);
		if (initLogin.status === 'error') throw new ApplicationError(initLogin.error); 
		await checkRefresh();
		await fetchUser();
	} catch(err) {
		new ApplicationError(err).handleError();
	} finally {
		await activateCookies().catch(e => new ApplicationError(e).handleError());
		app.inited = true;
	}
})
</script>

<style lang="scss">
.main {
	@apply absolute right-0 bottom-0 h-[calc(100vh_-_30px)];
	@apply flex w-full items-end bg-transparent overflow-visible;
}
.page {
	@apply flex flex-col relative justify-center items-center w-full h-full;
	@apply text-[color:var(--content-color)] px-6 py-3 overflow-hidden;
}
.v-enter-active {
	transition: opacity 0.3s ease;
}
.v-leave-active,
.v-enter-from,
.v-leave-to {
	opacity: 0;
}
<<<<<<< HEAD


@keyframes slideIn {
    from { mask-position: 0; }
    to { mask-position: -100vw; }
=======
.loading {
	@apply absolute w-8 h-8 top-0 right-0 m-6 opacity-0 z-[99] pointer-events-none;
	@apply border-solid border-2 border-[color:var(--solid-block-color)] border-l-[color:var(--content-color)] rounded-full;
	@apply transition-opacity animate-[circle_infinite_0.75s_linear];
	&.active { opacity: 1 }
}
@keyframes circle {
    0% { transform: rotate(0); }
    100% { transform: rotate(360deg); }
>>>>>>> 4e00acd4
}
</style><|MERGE_RESOLUTION|>--- conflicted
+++ resolved
@@ -1,112 +1,93 @@
-<template>
-    <TitleBar />
-<<<<<<< HEAD
-    <ContextMenu ref="contextMenu" />
-    <SideBar />
-	<Updater @contextmenu.prevent="showMenu" ref="updater" />
-    <div class="main" @contextmenu.prevent="showMenu">
-        <router-view v-slot="{ Component }">
-            <transition name="fade" mode="out-in">
-                <keep-alive><component :is="Component" class="page" ref="page" /></keep-alive>
-            </transition>
-=======
-    <div class="main" @contextmenu="contextMenu?.init">
-		<SideBar />
-		<Updater ref="updater" />
-		<ContextMenu ref="contextMenu" />
-        <div class="loading"></div>
-		<router-view v-slot="{ Component }">
-            <Transition mode="out-in">
-			<keep-alive>
-			<component :is="Component" class="page" ref="page" />
-			</keep-alive>
-            </Transition>
->>>>>>> 4e00acd4
-        </router-view>
-    </div>
-</template>
-
-<script setup lang="ts">
-// Learn more about Tauri commands at https://tauri.app/develop/calling-rust/
-import { TitleBar, ContextMenu, SideBar, Updater } from "@/components";
-import { useRouter } from 'vue-router';
-import { ref, onMounted } from 'vue';
-
-import { checkRefresh, fetchUser, activateCookies } from '@/services/login';
-import { useAppStore, useQueueStore, useSettingsStore } from '@/store';
-import { ApplicationError, setEventHook } from '@/services/utils';
-import { commands } from '@/services/backend';
-
-const page = ref();
-const contextMenu = ref<InstanceType<typeof ContextMenu>>();
-const updater = ref<InstanceType<typeof Updater>>();
-const router = useRouter();
-
-const app = useAppStore();
-const queue = useQueueStore();
-const settings = useSettingsStore();
-
-onMounted(async () => {
-	router.push('/');
-	setEventHook();
-	try {
-		const ready = await commands.ready();
-		if (ready.status === 'error') throw new ApplicationError(ready.error);
-		const secret = ready.data;
-		app.secret = secret;
-		const init = await commands.init(secret);
-		if (init.status === 'error') throw new ApplicationError(init.error);
-		const data = init.data;
-		const { downloads, config, ...initData } = init.data;
-		settings.$patch(config);
-		queue.$patch({ complete: data.downloads as any });
-		app.$patch({ ...initData });
-		const initLogin = await commands.initLogin(secret);
-		if (initLogin.status === 'error') throw new ApplicationError(initLogin.error); 
-		await checkRefresh();
-		await fetchUser();
-	} catch(err) {
-		new ApplicationError(err).handleError();
-	} finally {
-		await activateCookies().catch(e => new ApplicationError(e).handleError());
-		app.inited = true;
-	}
-})
-</script>
-
-<style lang="scss">
-.main {
-	@apply absolute right-0 bottom-0 h-[calc(100vh_-_30px)];
-	@apply flex w-full items-end bg-transparent overflow-visible;
-}
-.page {
-	@apply flex flex-col relative justify-center items-center w-full h-full;
-	@apply text-[color:var(--content-color)] px-6 py-3 overflow-hidden;
-}
-.v-enter-active {
-	transition: opacity 0.3s ease;
-}
-.v-leave-active,
-.v-enter-from,
-.v-leave-to {
-	opacity: 0;
-}
-<<<<<<< HEAD
-
-
-@keyframes slideIn {
-    from { mask-position: 0; }
-    to { mask-position: -100vw; }
-=======
-.loading {
-	@apply absolute w-8 h-8 top-0 right-0 m-6 opacity-0 z-[99] pointer-events-none;
-	@apply border-solid border-2 border-[color:var(--solid-block-color)] border-l-[color:var(--content-color)] rounded-full;
-	@apply transition-opacity animate-[circle_infinite_0.75s_linear];
-	&.active { opacity: 1 }
-}
-@keyframes circle {
-    0% { transform: rotate(0); }
-    100% { transform: rotate(360deg); }
->>>>>>> 4e00acd4
-}
+<template>
+    <TitleBar />
+    <div class="main" @contextmenu="contextMenu?.init">
+		<SideBar />
+		<Updater ref="updater" />
+		<ContextMenu ref="contextMenu" />
+        <div class="loading"></div>
+		<router-view v-slot="{ Component }">
+            <Transition mode="out-in">
+			<keep-alive>
+			<component :is="Component" class="page" ref="page" />
+			</keep-alive>
+            </Transition>
+        </router-view>
+    </div>
+</template>
+
+<script setup lang="ts">
+// Learn more about Tauri commands at https://tauri.app/develop/calling-rust/
+import { TitleBar, ContextMenu, SideBar, Updater } from "@/components";
+import { useRouter } from 'vue-router';
+import { ref, onMounted } from 'vue';
+
+import { checkRefresh, fetchUser, activateCookies } from '@/services/login';
+import { useAppStore, useQueueStore, useSettingsStore } from '@/store';
+import { ApplicationError, setEventHook } from '@/services/utils';
+import { commands } from '@/services/backend';
+
+const page = ref();
+const contextMenu = ref<InstanceType<typeof ContextMenu>>();
+const updater = ref<InstanceType<typeof Updater>>();
+const router = useRouter();
+
+const app = useAppStore();
+const queue = useQueueStore();
+const settings = useSettingsStore();
+
+onMounted(async () => {
+	router.push('/');
+	setEventHook();
+	try {
+		const ready = await commands.ready();
+		if (ready.status === 'error') throw new ApplicationError(ready.error);
+		const secret = ready.data;
+		app.secret = secret;
+		const init = await commands.init(secret);
+		if (init.status === 'error') throw new ApplicationError(init.error);
+		const data = init.data;
+		const { downloads, config, ...initData } = init.data;
+		settings.$patch(config);
+		queue.$patch({ complete: data.downloads as any });
+		app.$patch({ ...initData });
+		const initLogin = await commands.initLogin(secret);
+		if (initLogin.status === 'error') throw new ApplicationError(initLogin.error); 
+		await checkRefresh();
+		await fetchUser();
+	} catch(err) {
+		new ApplicationError(err).handleError();
+	} finally {
+		await activateCookies().catch(e => new ApplicationError(e).handleError());
+		app.inited = true;
+	}
+})
+</script>
+
+<style lang="scss">
+.main {
+	@apply absolute right-0 bottom-0 h-[calc(100vh_-_30px)];
+	@apply flex w-full items-end bg-transparent overflow-visible;
+}
+.page {
+	@apply flex flex-col relative justify-center items-center w-full h-full;
+	@apply text-[color:var(--content-color)] px-6 py-3 overflow-hidden;
+}
+.v-enter-active {
+	transition: opacity 0.3s ease;
+}
+.v-leave-active,
+.v-enter-from,
+.v-leave-to {
+	opacity: 0;
+}
+.loading {
+	@apply absolute w-8 h-8 top-0 right-0 m-6 opacity-0 z-[99] pointer-events-none;
+	@apply border-solid border-2 border-[color:var(--solid-block-color)] border-l-[color:var(--content-color)] rounded-full;
+	@apply transition-opacity animate-[circle_infinite_0.75s_linear];
+	&.active { opacity: 1 }
+}
+@keyframes circle {
+    0% { transform: rotate(0); }
+    100% { transform: rotate(360deg); }
+}
 </style>